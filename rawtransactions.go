// Copyright (c) 2014-2016 The btcsuite developers
// Use of this source code is governed by an ISC
// license that can be found in the LICENSE file.

package btcrpcclient

import (
	"bytes"
	"encoding/hex"
	"encoding/json"

<<<<<<< HEAD
	"github.com/roasbeef/btcd/btcjson"
	"github.com/roasbeef/btcd/wire"
	"github.com/roasbeef/btcutil"
=======
	"github.com/btcsuite/btcd/btcjson"
	"github.com/btcsuite/btcd/chaincfg/chainhash"
	"github.com/btcsuite/btcd/wire"
	"github.com/btcsuite/btcutil"
>>>>>>> 7903290f
)

// SigHashType enumerates the available signature hashing types that the
// SignRawTransaction function accepts.
type SigHashType string

// Constants used to indicate the signature hash type for SignRawTransaction.
const (
	// SigHashAll indicates ALL of the outputs should be signed.
	SigHashAll SigHashType = "ALL"

	// SigHashNone indicates NONE of the outputs should be signed.  This
	// can be thought of as specifying the signer does not care where the
	// bitcoins go.
	SigHashNone SigHashType = "NONE"

	// SigHashSingle indicates that a SINGLE output should be signed.  This
	// can be thought of specifying the signer only cares about where ONE of
	// the outputs goes, but not any of the others.
	SigHashSingle SigHashType = "SINGLE"

	// SigHashAllAnyoneCanPay indicates that signer does not care where the
	// other inputs to the transaction come from, so it allows other people
	// to add inputs.  In addition, it uses the SigHashAll signing method
	// for outputs.
	SigHashAllAnyoneCanPay SigHashType = "ALL|ANYONECANPAY"

	// SigHashNoneAnyoneCanPay indicates that signer does not care where the
	// other inputs to the transaction come from, so it allows other people
	// to add inputs.  In addition, it uses the SigHashNone signing method
	// for outputs.
	SigHashNoneAnyoneCanPay SigHashType = "NONE|ANYONECANPAY"

	// SigHashSingleAnyoneCanPay indicates that signer does not care where
	// the other inputs to the transaction come from, so it allows other
	// people to add inputs.  In addition, it uses the SigHashSingle signing
	// method for outputs.
	SigHashSingleAnyoneCanPay SigHashType = "SINGLE|ANYONECANPAY"
)

// String returns the SighHashType in human-readable form.
func (s SigHashType) String() string {
	return string(s)
}

// FutureGetRawTransactionResult is a future promise to deliver the result of a
// GetRawTransactionAsync RPC invocation (or an applicable error).
type FutureGetRawTransactionResult chan *response

// Receive waits for the response promised by the future and returns a
// transaction given its hash.
func (r FutureGetRawTransactionResult) Receive() (*btcutil.Tx, error) {
	res, err := receiveFuture(r)
	if err != nil {
		return nil, err
	}

	// Unmarshal result as a string.
	var txHex string
	err = json.Unmarshal(res, &txHex)
	if err != nil {
		return nil, err
	}

	// Decode the serialized transaction hex to raw bytes.
	serializedTx, err := hex.DecodeString(txHex)
	if err != nil {
		return nil, err
	}

	// Deserialize the transaction and return it.
	var msgTx wire.MsgTx
	if err := msgTx.Deserialize(bytes.NewReader(serializedTx)); err != nil {
		return nil, err
	}
	return btcutil.NewTx(&msgTx), nil
}

// GetRawTransactionAsync returns an instance of a type that can be used to get
// the result of the RPC at some future time by invoking the Receive function on
// the returned instance.
//
// See GetRawTransaction for the blocking version and more details.
func (c *Client) GetRawTransactionAsync(txHash *chainhash.Hash) FutureGetRawTransactionResult {
	hash := ""
	if txHash != nil {
		hash = txHash.String()
	}

	cmd := btcjson.NewGetRawTransactionCmd(hash, btcjson.Int(0))
	return c.sendCmd(cmd)
}

// GetRawTransaction returns a transaction given its hash.
//
// See GetRawTransactionVerbose to obtain additional information about the
// transaction.
func (c *Client) GetRawTransaction(txHash *chainhash.Hash) (*btcutil.Tx, error) {
	return c.GetRawTransactionAsync(txHash).Receive()
}

// FutureGetRawTransactionVerboseResult is a future promise to deliver the
// result of a GetRawTransactionVerboseAsync RPC invocation (or an applicable
// error).
type FutureGetRawTransactionVerboseResult chan *response

// Receive waits for the response promised by the future and returns information
// about a transaction given its hash.
func (r FutureGetRawTransactionVerboseResult) Receive() (*btcjson.TxRawResult, error) {
	res, err := receiveFuture(r)
	if err != nil {
		return nil, err
	}

	// Unmarshal result as a gettrawtransaction result object.
	var rawTxResult btcjson.TxRawResult
	err = json.Unmarshal(res, &rawTxResult)
	if err != nil {
		return nil, err
	}

	return &rawTxResult, nil
}

// GetRawTransactionVerboseAsync returns an instance of a type that can be used
// to get the result of the RPC at some future time by invoking the Receive
// function on the returned instance.
//
// See GetRawTransactionVerbose for the blocking version and more details.
func (c *Client) GetRawTransactionVerboseAsync(txHash *chainhash.Hash) FutureGetRawTransactionVerboseResult {
	hash := ""
	if txHash != nil {
		hash = txHash.String()
	}

	cmd := btcjson.NewGetRawTransactionCmd(hash, btcjson.Int(1))
	return c.sendCmd(cmd)
}

// GetRawTransactionVerbose returns information about a transaction given
// its hash.
//
// See GetRawTransaction to obtain only the transaction already deserialized.
func (c *Client) GetRawTransactionVerbose(txHash *chainhash.Hash) (*btcjson.TxRawResult, error) {
	return c.GetRawTransactionVerboseAsync(txHash).Receive()
}

// FutureDecodeRawTransactionResult is a future promise to deliver the result
// of a DecodeRawTransactionAsync RPC invocation (or an applicable error).
type FutureDecodeRawTransactionResult chan *response

// Receive waits for the response promised by the future and returns information
// about a transaction given its serialized bytes.
func (r FutureDecodeRawTransactionResult) Receive() (*btcjson.TxRawResult, error) {
	res, err := receiveFuture(r)
	if err != nil {
		return nil, err
	}

	// Unmarshal result as a decoderawtransaction result object.
	var rawTxResult btcjson.TxRawResult
	err = json.Unmarshal(res, &rawTxResult)
	if err != nil {
		return nil, err
	}

	return &rawTxResult, nil
}

// DecodeRawTransactionAsync returns an instance of a type that can be used to
// get the result of the RPC at some future time by invoking the Receive
// function on the returned instance.
//
// See DecodeRawTransaction for the blocking version and more details.
func (c *Client) DecodeRawTransactionAsync(serializedTx []byte) FutureDecodeRawTransactionResult {
	txHex := hex.EncodeToString(serializedTx)
	cmd := btcjson.NewDecodeRawTransactionCmd(txHex)
	return c.sendCmd(cmd)
}

// DecodeRawTransaction returns information about a transaction given its
// serialized bytes.
func (c *Client) DecodeRawTransaction(serializedTx []byte) (*btcjson.TxRawResult, error) {
	return c.DecodeRawTransactionAsync(serializedTx).Receive()
}

// FutureCreateRawTransactionResult is a future promise to deliver the result
// of a CreateRawTransactionAsync RPC invocation (or an applicable error).
type FutureCreateRawTransactionResult chan *response

// Receive waits for the response promised by the future and returns a new
// transaction spending the provided inputs and sending to the provided
// addresses.
func (r FutureCreateRawTransactionResult) Receive() (*wire.MsgTx, error) {
	res, err := receiveFuture(r)
	if err != nil {
		return nil, err
	}

	// Unmarshal result as a string.
	var txHex string
	err = json.Unmarshal(res, &txHex)
	if err != nil {
		return nil, err
	}

	// Decode the serialized transaction hex to raw bytes.
	serializedTx, err := hex.DecodeString(txHex)
	if err != nil {
		return nil, err
	}

	// Deserialize the transaction and return it.
	var msgTx wire.MsgTx
	if err := msgTx.Deserialize(bytes.NewReader(serializedTx)); err != nil {
		return nil, err
	}
	return &msgTx, nil
}

// CreateRawTransactionAsync returns an instance of a type that can be used to
// get the result of the RPC at some future time by invoking the Receive
// function on the returned instance.
//
// See CreateRawTransaction for the blocking version and more details.
func (c *Client) CreateRawTransactionAsync(inputs []btcjson.TransactionInput,
	amounts map[btcutil.Address]btcutil.Amount, lockTime *int64) FutureCreateRawTransactionResult {

	convertedAmts := make(map[string]float64, len(amounts))
	for addr, amount := range amounts {
		convertedAmts[addr.String()] = amount.ToBTC()
	}
	cmd := btcjson.NewCreateRawTransactionCmd(inputs, convertedAmts, lockTime)
	return c.sendCmd(cmd)
}

// CreateRawTransaction returns a new transaction spending the provided inputs
// and sending to the provided addresses.
func (c *Client) CreateRawTransaction(inputs []btcjson.TransactionInput,
	amounts map[btcutil.Address]btcutil.Amount, lockTime *int64) (*wire.MsgTx, error) {

	return c.CreateRawTransactionAsync(inputs, amounts, lockTime).Receive()
}

// FutureSendRawTransactionResult is a future promise to deliver the result
// of a SendRawTransactionAsync RPC invocation (or an applicable error).
type FutureSendRawTransactionResult chan *response

// Receive waits for the response promised by the future and returns the result
// of submitting the encoded transaction to the server which then relays it to
// the network.
func (r FutureSendRawTransactionResult) Receive() (*chainhash.Hash, error) {
	res, err := receiveFuture(r)
	if err != nil {
		return nil, err
	}

	// Unmarshal result as a string.
	var txHashStr string
	err = json.Unmarshal(res, &txHashStr)
	if err != nil {
		return nil, err
	}

	return chainhash.NewHashFromStr(txHashStr)
}

// SendRawTransactionAsync returns an instance of a type that can be used to get
// the result of the RPC at some future time by invoking the Receive function on
// the returned instance.
//
// See SendRawTransaction for the blocking version and more details.
func (c *Client) SendRawTransactionAsync(tx *wire.MsgTx, allowHighFees bool) FutureSendRawTransactionResult {
	txHex := ""
	if tx != nil {
		// Serialize the transaction and convert to hex string.
		buf := bytes.NewBuffer(make([]byte, 0, tx.SerializeSize()))
		if err := tx.Serialize(buf); err != nil {
			return newFutureError(err)
		}
		txHex = hex.EncodeToString(buf.Bytes())
	}

	cmd := btcjson.NewSendRawTransactionCmd(txHex, &allowHighFees)
	return c.sendCmd(cmd)
}

// SendRawTransaction submits the encoded transaction to the server which will
// then relay it to the network.
func (c *Client) SendRawTransaction(tx *wire.MsgTx, allowHighFees bool) (*chainhash.Hash, error) {
	return c.SendRawTransactionAsync(tx, allowHighFees).Receive()
}

// FutureSignRawTransactionResult is a future promise to deliver the result
// of one of the SignRawTransactionAsync family of RPC invocations (or an
// applicable error).
type FutureSignRawTransactionResult chan *response

// Receive waits for the response promised by the future and returns the
// signed transaction as well as whether or not all inputs are now signed.
func (r FutureSignRawTransactionResult) Receive() (*wire.MsgTx, bool, error) {
	res, err := receiveFuture(r)
	if err != nil {
		return nil, false, err
	}

	// Unmarshal as a signrawtransaction result.
	var signRawTxResult btcjson.SignRawTransactionResult
	err = json.Unmarshal(res, &signRawTxResult)
	if err != nil {
		return nil, false, err
	}

	// Decode the serialized transaction hex to raw bytes.
	serializedTx, err := hex.DecodeString(signRawTxResult.Hex)
	if err != nil {
		return nil, false, err
	}

	// Deserialize the transaction and return it.
	var msgTx wire.MsgTx
	if err := msgTx.Deserialize(bytes.NewReader(serializedTx)); err != nil {
		return nil, false, err
	}

	return &msgTx, signRawTxResult.Complete, nil
}

// SignRawTransactionAsync returns an instance of a type that can be used to get
// the result of the RPC at some future time by invoking the Receive function on
// the returned instance.
//
// See SignRawTransaction for the blocking version and more details.
func (c *Client) SignRawTransactionAsync(tx *wire.MsgTx) FutureSignRawTransactionResult {
	txHex := ""
	if tx != nil {
		// Serialize the transaction and convert to hex string.
		buf := bytes.NewBuffer(make([]byte, 0, tx.SerializeSize()))
		if err := tx.Serialize(buf); err != nil {
			return newFutureError(err)
		}
		txHex = hex.EncodeToString(buf.Bytes())
	}

	cmd := btcjson.NewSignRawTransactionCmd(txHex, nil, nil, nil)
	return c.sendCmd(cmd)
}

// SignRawTransaction signs inputs for the passed transaction and returns the
// signed transaction as well as whether or not all inputs are now signed.
//
// This function assumes the RPC server already knows the input transactions and
// private keys for the passed transaction which needs to be signed and uses the
// default signature hash type.  Use one of the SignRawTransaction# variants to
// specify that information if needed.
func (c *Client) SignRawTransaction(tx *wire.MsgTx) (*wire.MsgTx, bool, error) {
	return c.SignRawTransactionAsync(tx).Receive()
}

// SignRawTransaction2Async returns an instance of a type that can be used to
// get the result of the RPC at some future time by invoking the Receive
// function on the returned instance.
//
// See SignRawTransaction2 for the blocking version and more details.
func (c *Client) SignRawTransaction2Async(tx *wire.MsgTx, inputs []btcjson.RawTxInput) FutureSignRawTransactionResult {
	txHex := ""
	if tx != nil {
		// Serialize the transaction and convert to hex string.
		buf := bytes.NewBuffer(make([]byte, 0, tx.SerializeSize()))
		if err := tx.Serialize(buf); err != nil {
			return newFutureError(err)
		}
		txHex = hex.EncodeToString(buf.Bytes())
	}

	cmd := btcjson.NewSignRawTransactionCmd(txHex, &inputs, nil, nil)
	return c.sendCmd(cmd)
}

// SignRawTransaction2 signs inputs for the passed transaction given the list
// of information about the input transactions needed to perform the signing
// process.
//
// This only input transactions that need to be specified are ones the
// RPC server does not already know.  Already known input transactions will be
// merged with the specified transactions.
//
// See SignRawTransaction if the RPC server already knows the input
// transactions.
func (c *Client) SignRawTransaction2(tx *wire.MsgTx, inputs []btcjson.RawTxInput) (*wire.MsgTx, bool, error) {
	return c.SignRawTransaction2Async(tx, inputs).Receive()
}

// SignRawTransaction3Async returns an instance of a type that can be used to
// get the result of the RPC at some future time by invoking the Receive
// function on the returned instance.
//
// See SignRawTransaction3 for the blocking version and more details.
func (c *Client) SignRawTransaction3Async(tx *wire.MsgTx,
	inputs []btcjson.RawTxInput,
	privKeysWIF []string) FutureSignRawTransactionResult {

	txHex := ""
	if tx != nil {
		// Serialize the transaction and convert to hex string.
		buf := bytes.NewBuffer(make([]byte, 0, tx.SerializeSize()))
		if err := tx.Serialize(buf); err != nil {
			return newFutureError(err)
		}
		txHex = hex.EncodeToString(buf.Bytes())
	}

	cmd := btcjson.NewSignRawTransactionCmd(txHex, &inputs, &privKeysWIF,
		nil)
	return c.sendCmd(cmd)
}

// SignRawTransaction3 signs inputs for the passed transaction given the list
// of information about extra input transactions and a list of private keys
// needed to perform the signing process.  The private keys must be in wallet
// import format (WIF).
//
// This only input transactions that need to be specified are ones the
// RPC server does not already know.  Already known input transactions will be
// merged with the specified transactions.  This means the list of transaction
// inputs can be nil if the RPC server already knows them all.
//
// NOTE: Unlike the merging functionality of the input transactions, ONLY the
// specified private keys will be used, so even if the server already knows some
// of the private keys, they will NOT be used.
//
// See SignRawTransaction if the RPC server already knows the input
// transactions and private keys or SignRawTransaction2 if it already knows the
// private keys.
func (c *Client) SignRawTransaction3(tx *wire.MsgTx,
	inputs []btcjson.RawTxInput,
	privKeysWIF []string) (*wire.MsgTx, bool, error) {

	return c.SignRawTransaction3Async(tx, inputs, privKeysWIF).Receive()
}

// SignRawTransaction4Async returns an instance of a type that can be used to
// get the result of the RPC at some future time by invoking the Receive
// function on the returned instance.
//
// See SignRawTransaction4 for the blocking version and more details.
func (c *Client) SignRawTransaction4Async(tx *wire.MsgTx,
	inputs []btcjson.RawTxInput, privKeysWIF []string,
	hashType SigHashType) FutureSignRawTransactionResult {

	txHex := ""
	if tx != nil {
		// Serialize the transaction and convert to hex string.
		buf := bytes.NewBuffer(make([]byte, 0, tx.SerializeSize()))
		if err := tx.Serialize(buf); err != nil {
			return newFutureError(err)
		}
		txHex = hex.EncodeToString(buf.Bytes())
	}

	cmd := btcjson.NewSignRawTransactionCmd(txHex, &inputs, &privKeysWIF,
		btcjson.String(string(hashType)))
	return c.sendCmd(cmd)
}

// SignRawTransaction4 signs inputs for the passed transaction using the
// the specified signature hash type given the list of information about extra
// input transactions and a potential list of private keys needed to perform
// the signing process.  The private keys, if specified, must be in wallet
// import format (WIF).
//
// The only input transactions that need to be specified are ones the RPC server
// does not already know.  This means the list of transaction inputs can be nil
// if the RPC server already knows them all.
//
// NOTE: Unlike the merging functionality of the input transactions, ONLY the
// specified private keys will be used, so even if the server already knows some
// of the private keys, they will NOT be used.  The list of private keys can be
// nil in which case any private keys the RPC server knows will be used.
//
// This function should only used if a non-default signature hash type is
// desired.  Otherwise, see SignRawTransaction if the RPC server already knows
// the input transactions and private keys, SignRawTransaction2 if it already
// knows the private keys, or SignRawTransaction3 if it does not know both.
func (c *Client) SignRawTransaction4(tx *wire.MsgTx,
	inputs []btcjson.RawTxInput, privKeysWIF []string,
	hashType SigHashType) (*wire.MsgTx, bool, error) {

	return c.SignRawTransaction4Async(tx, inputs, privKeysWIF,
		hashType).Receive()
}

// FutureSearchRawTransactionsResult is a future promise to deliver the result
// of the SearchRawTransactionsAsync RPC invocation (or an applicable error).
type FutureSearchRawTransactionsResult chan *response

// Receive waits for the response promised by the future and returns the
// found raw transactions.
func (r FutureSearchRawTransactionsResult) Receive() ([]*wire.MsgTx, error) {
	res, err := receiveFuture(r)
	if err != nil {
		return nil, err
	}

	// Unmarshal as an array of strings.
	var searchRawTxnsResult []string
	err = json.Unmarshal(res, &searchRawTxnsResult)
	if err != nil {
		return nil, err
	}

	// Decode and deserialize each transaction.
	msgTxns := make([]*wire.MsgTx, 0, len(searchRawTxnsResult))
	for _, hexTx := range searchRawTxnsResult {
		// Decode the serialized transaction hex to raw bytes.
		serializedTx, err := hex.DecodeString(hexTx)
		if err != nil {
			return nil, err
		}

		// Deserialize the transaction and add it to the result slice.
		var msgTx wire.MsgTx
		err = msgTx.Deserialize(bytes.NewReader(serializedTx))
		if err != nil {
			return nil, err
		}
		msgTxns = append(msgTxns, &msgTx)
	}

	return msgTxns, nil
}

// SearchRawTransactionsAsync returns an instance of a type that can be used to
// get the result of the RPC at some future time by invoking the Receive
// function on the returned instance.
//
// See SearchRawTransactions for the blocking version and more details.
func (c *Client) SearchRawTransactionsAsync(address btcutil.Address, skip, count int, reverse bool, filterAddrs []string) FutureSearchRawTransactionsResult {
	addr := address.EncodeAddress()
	verbose := btcjson.Int(0)
	cmd := btcjson.NewSearchRawTransactionsCmd(addr, verbose, &skip, &count,
		nil, &reverse, &filterAddrs)
	return c.sendCmd(cmd)
}

// SearchRawTransactions returns transactions that involve the passed address.
//
// NOTE: Chain servers do not typically provide this capability unless it has
// specifically been enabled.
//
// See SearchRawTransactionsVerbose to retrieve a list of data structures with
// information about the transactions instead of the transactions themselves.
func (c *Client) SearchRawTransactions(address btcutil.Address, skip, count int, reverse bool, filterAddrs []string) ([]*wire.MsgTx, error) {
	return c.SearchRawTransactionsAsync(address, skip, count, reverse, filterAddrs).Receive()
}

// FutureSearchRawTransactionsVerboseResult is a future promise to deliver the
// result of the SearchRawTransactionsVerboseAsync RPC invocation (or an
// applicable error).
type FutureSearchRawTransactionsVerboseResult chan *response

// Receive waits for the response promised by the future and returns the
// found raw transactions.
func (r FutureSearchRawTransactionsVerboseResult) Receive() ([]*btcjson.SearchRawTransactionsResult, error) {
	res, err := receiveFuture(r)
	if err != nil {
		return nil, err
	}

	// Unmarshal as an array of raw transaction results.
	var result []*btcjson.SearchRawTransactionsResult
	err = json.Unmarshal(res, &result)
	if err != nil {
		return nil, err
	}

	return result, nil
}

// SearchRawTransactionsVerboseAsync returns an instance of a type that can be
// used to get the result of the RPC at some future time by invoking the Receive
// function on the returned instance.
//
// See SearchRawTransactionsVerbose for the blocking version and more details.
func (c *Client) SearchRawTransactionsVerboseAsync(address btcutil.Address, skip,
	count int, includePrevOut, reverse bool, filterAddrs *[]string) FutureSearchRawTransactionsVerboseResult {

	addr := address.EncodeAddress()
	verbose := btcjson.Int(1)
	var prevOut *int
	if includePrevOut {
		prevOut = btcjson.Int(1)
	}
	cmd := btcjson.NewSearchRawTransactionsCmd(addr, verbose, &skip, &count,
		prevOut, &reverse, filterAddrs)
	return c.sendCmd(cmd)
}

// SearchRawTransactionsVerbose returns a list of data structures that describe
// transactions which involve the passed address.
//
// NOTE: Chain servers do not typically provide this capability unless it has
// specifically been enabled.
//
// See SearchRawTransactions to retrieve a list of raw transactions instead.
func (c *Client) SearchRawTransactionsVerbose(address btcutil.Address, skip,
	count int, includePrevOut, reverse bool, filterAddrs []string) ([]*btcjson.SearchRawTransactionsResult, error) {

	return c.SearchRawTransactionsVerboseAsync(address, skip, count,
		includePrevOut, reverse, &filterAddrs).Receive()
}<|MERGE_RESOLUTION|>--- conflicted
+++ resolved
@@ -9,16 +9,9 @@
 	"encoding/hex"
 	"encoding/json"
 
-<<<<<<< HEAD
 	"github.com/roasbeef/btcd/btcjson"
 	"github.com/roasbeef/btcd/wire"
 	"github.com/roasbeef/btcutil"
-=======
-	"github.com/btcsuite/btcd/btcjson"
-	"github.com/btcsuite/btcd/chaincfg/chainhash"
-	"github.com/btcsuite/btcd/wire"
-	"github.com/btcsuite/btcutil"
->>>>>>> 7903290f
 )
 
 // SigHashType enumerates the available signature hashing types that the
@@ -102,7 +95,7 @@
 // the returned instance.
 //
 // See GetRawTransaction for the blocking version and more details.
-func (c *Client) GetRawTransactionAsync(txHash *chainhash.Hash) FutureGetRawTransactionResult {
+func (c *Client) GetRawTransactionAsync(txHash *wire.ShaHash) FutureGetRawTransactionResult {
 	hash := ""
 	if txHash != nil {
 		hash = txHash.String()
@@ -116,7 +109,7 @@
 //
 // See GetRawTransactionVerbose to obtain additional information about the
 // transaction.
-func (c *Client) GetRawTransaction(txHash *chainhash.Hash) (*btcutil.Tx, error) {
+func (c *Client) GetRawTransaction(txHash *wire.ShaHash) (*btcutil.Tx, error) {
 	return c.GetRawTransactionAsync(txHash).Receive()
 }
 
@@ -148,7 +141,7 @@
 // function on the returned instance.
 //
 // See GetRawTransactionVerbose for the blocking version and more details.
-func (c *Client) GetRawTransactionVerboseAsync(txHash *chainhash.Hash) FutureGetRawTransactionVerboseResult {
+func (c *Client) GetRawTransactionVerboseAsync(txHash *wire.ShaHash) FutureGetRawTransactionVerboseResult {
 	hash := ""
 	if txHash != nil {
 		hash = txHash.String()
@@ -162,7 +155,7 @@
 // its hash.
 //
 // See GetRawTransaction to obtain only the transaction already deserialized.
-func (c *Client) GetRawTransactionVerbose(txHash *chainhash.Hash) (*btcjson.TxRawResult, error) {
+func (c *Client) GetRawTransactionVerbose(txHash *wire.ShaHash) (*btcjson.TxRawResult, error) {
 	return c.GetRawTransactionVerboseAsync(txHash).Receive()
 }
 
@@ -270,7 +263,7 @@
 // Receive waits for the response promised by the future and returns the result
 // of submitting the encoded transaction to the server which then relays it to
 // the network.
-func (r FutureSendRawTransactionResult) Receive() (*chainhash.Hash, error) {
+func (r FutureSendRawTransactionResult) Receive() (*wire.ShaHash, error) {
 	res, err := receiveFuture(r)
 	if err != nil {
 		return nil, err
@@ -283,7 +276,7 @@
 		return nil, err
 	}
 
-	return chainhash.NewHashFromStr(txHashStr)
+	return wire.NewShaHashFromStr(txHashStr)
 }
 
 // SendRawTransactionAsync returns an instance of a type that can be used to get
@@ -308,7 +301,7 @@
 
 // SendRawTransaction submits the encoded transaction to the server which will
 // then relay it to the network.
-func (c *Client) SendRawTransaction(tx *wire.MsgTx, allowHighFees bool) (*chainhash.Hash, error) {
+func (c *Client) SendRawTransaction(tx *wire.MsgTx, allowHighFees bool) (*wire.ShaHash, error) {
 	return c.SendRawTransactionAsync(tx, allowHighFees).Receive()
 }
 
